from abc import ABC, abstractmethod
<<<<<<< HEAD
import logging
from typing import List, Dict, NamedTuple, Iterable, Tuple
from mlagents_envs.base_env import (
    DecisionSteps,
    TerminalSteps,
    BehaviorSpec,
    BehaviorName,
)
=======
from typing import List, Dict, NamedTuple, Iterable, Tuple
from mlagents_envs.base_env import BatchedStepResult, AgentGroupSpec, AgentGroup
from mlagents_envs.side_channel.stats_side_channel import StatsAggregationMethod
>>>>>>> 3294d9e5
from mlagents.trainers.brain import BrainParameters
from mlagents.trainers.policy.tf_policy import TFPolicy
from mlagents.trainers.agent_processor import AgentManager, AgentManagerQueue
from mlagents.trainers.action_info import ActionInfo
from mlagents_envs.logging_util import get_logger

AllStepResult = Dict[BehaviorName, Tuple[DecisionSteps, TerminalSteps]]
AllGroupSpec = Dict[BehaviorName, BehaviorSpec]


logger = get_logger(__name__)


class EnvironmentStep(NamedTuple):
    current_all_step_result: AllStepResult
    worker_id: int
<<<<<<< HEAD
    brain_name_to_action_info: Dict[BehaviorName, ActionInfo]
=======
    brain_name_to_action_info: Dict[AgentGroup, ActionInfo]
    environment_stats: Dict[str, Tuple[float, StatsAggregationMethod]]
>>>>>>> 3294d9e5

    @property
    def name_behavior_ids(self) -> Iterable[BehaviorName]:
        return self.current_all_step_result.keys()

    @staticmethod
    def empty(worker_id: int) -> "EnvironmentStep":
        return EnvironmentStep({}, worker_id, {}, {})


class EnvManager(ABC):
    def __init__(self):
        self.policies: Dict[BehaviorName, TFPolicy] = {}
        self.agent_managers: Dict[BehaviorName, AgentManager] = {}
        self.first_step_infos: List[EnvironmentStep] = None

    def set_policy(self, brain_name: BehaviorName, policy: TFPolicy) -> None:
        self.policies[brain_name] = policy
        if brain_name in self.agent_managers:
            self.agent_managers[brain_name].policy = policy

    def set_agent_manager(
        self, brain_name: BehaviorName, manager: AgentManager
    ) -> None:
        self.agent_managers[brain_name] = manager

    @abstractmethod
    def _step(self) -> List[EnvironmentStep]:
        pass

    @abstractmethod
    def _reset_env(self, config: Dict = None) -> List[EnvironmentStep]:
        pass

    def reset(self, config: Dict = None) -> int:
        for manager in self.agent_managers.values():
            manager.end_episode()
        # Save the first step infos, after the reset.
        # They will be processed on the first advance().
        self.first_step_infos = self._reset_env(config)
        return len(self.first_step_infos)

    @property
    @abstractmethod
    def external_brains(self) -> Dict[BehaviorName, BrainParameters]:
        pass

    @property
    @abstractmethod
    def get_properties(self) -> Dict[BehaviorName, float]:
        pass

    @abstractmethod
    def close(self):
        pass

    def advance(self):
        # If we had just reset, process the first EnvironmentSteps.
        # Note that we do it here instead of in reset() so that on the very first reset(),
        # we can create the needed AgentManagers before calling advance() and processing the EnvironmentSteps.
        if self.first_step_infos is not None:
            self._process_step_infos(self.first_step_infos)
            self.first_step_infos = None
        # Get new policies if found
        for brain_name in self.external_brains:
            try:
                _policy = self.agent_managers[brain_name].policy_queue.get_nowait()
                self.set_policy(brain_name, _policy)
            except AgentManagerQueue.Empty:
                pass
        # Step the environment
        new_step_infos = self._step()
        # Add to AgentProcessor
        num_step_infos = self._process_step_infos(new_step_infos)
        return num_step_infos

    def _process_step_infos(self, step_infos: List[EnvironmentStep]) -> int:
        for step_info in step_infos:
            for name_behavior_id in step_info.name_behavior_ids:
                if name_behavior_id not in self.agent_managers:
                    logger.warning(
                        "Agent manager was not created for behavior id {}.".format(
                            name_behavior_id
                        )
                    )
                    continue
                self.agent_managers[name_behavior_id].add_experiences(
                    step_info.current_all_step_result[name_behavior_id][
                        0
                    ],  # DecisionSteps
                    step_info.current_all_step_result[name_behavior_id][
                        1
                    ],  # TerminalSteps
                    step_info.worker_id,
                    step_info.brain_name_to_action_info.get(
                        name_behavior_id, ActionInfo.empty()
                    ),
                )

                self.agent_managers[name_behavior_id].record_environment_stats(
                    step_info.environment_stats, step_info.worker_id
                )
        return len(step_infos)<|MERGE_RESOLUTION|>--- conflicted
+++ resolved
@@ -1,6 +1,4 @@
 from abc import ABC, abstractmethod
-<<<<<<< HEAD
-import logging
 from typing import List, Dict, NamedTuple, Iterable, Tuple
 from mlagents_envs.base_env import (
     DecisionSteps,
@@ -8,11 +6,8 @@
     BehaviorSpec,
     BehaviorName,
 )
-=======
-from typing import List, Dict, NamedTuple, Iterable, Tuple
-from mlagents_envs.base_env import BatchedStepResult, AgentGroupSpec, AgentGroup
 from mlagents_envs.side_channel.stats_side_channel import StatsAggregationMethod
->>>>>>> 3294d9e5
+
 from mlagents.trainers.brain import BrainParameters
 from mlagents.trainers.policy.tf_policy import TFPolicy
 from mlagents.trainers.agent_processor import AgentManager, AgentManagerQueue
@@ -29,12 +24,9 @@
 class EnvironmentStep(NamedTuple):
     current_all_step_result: AllStepResult
     worker_id: int
-<<<<<<< HEAD
     brain_name_to_action_info: Dict[BehaviorName, ActionInfo]
-=======
-    brain_name_to_action_info: Dict[AgentGroup, ActionInfo]
     environment_stats: Dict[str, Tuple[float, StatsAggregationMethod]]
->>>>>>> 3294d9e5
+
 
     @property
     def name_behavior_ids(self) -> Iterable[BehaviorName]:
