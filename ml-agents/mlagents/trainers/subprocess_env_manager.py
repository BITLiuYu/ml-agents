--- conflicted
+++ resolved
@@ -11,12 +11,8 @@
 from multiprocessing import Process, Pipe, Queue
 from multiprocessing.connection import Connection
 from queue import Empty as EmptyQueueException
-<<<<<<< HEAD
 from mlagents_envs.base_env import BaseEnv, BehaviorName
-=======
-from mlagents_envs.base_env import BaseEnv, AgentGroup
 from mlagents_envs.logging_util import get_logger
->>>>>>> 3294d9e5
 from mlagents.trainers.env_manager import EnvManager, EnvironmentStep, AllStepResult
 from mlagents_envs.timers import (
     TimerNode,
@@ -295,23 +291,13 @@
         return list(map(lambda ew: ew.previous_step, self.env_workers))
 
     @property
-<<<<<<< HEAD
     def external_brains(self) -> Dict[BehaviorName, BrainParameters]:
-        self.env_workers[0].send("external_brains")
+        self.env_workers[0].send(EnvironmentCommand.EXTERNAL_BRAINS)
         return self.env_workers[0].recv().payload
 
     @property
     def get_properties(self) -> Dict[BehaviorName, float]:
-        self.env_workers[0].send("get_properties")
-=======
-    def external_brains(self) -> Dict[AgentGroup, BrainParameters]:
-        self.env_workers[0].send(EnvironmentCommand.EXTERNAL_BRAINS)
-        return self.env_workers[0].recv().payload
-
-    @property
-    def get_properties(self) -> Dict[AgentGroup, float]:
         self.env_workers[0].send(EnvironmentCommand.GET_PROPERTIES)
->>>>>>> 3294d9e5
         return self.env_workers[0].recv().payload
 
     def close(self) -> None:
