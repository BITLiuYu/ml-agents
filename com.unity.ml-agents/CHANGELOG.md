# Changelog
All notable changes to this package will be documented in this file.

The format is based on [Keep a Changelog](http://keepachangelog.com/en/1.0.0/)
and this project adheres to [Semantic Versioning](http://semver.org/spec/v2.0.0.html).


## [Unreleased]
### Major Changes
<<<<<<< HEAD
 - The `--load` and `--train` command-line flags have been deprecated. Training now happens by default, and
 use `--resume` to resume training instead. (#3705)
=======
 - The Jupyter notebooks have been removed from the repository.
 - Introduced the `SideChannelUtils` to register, unregister and access side channels.
 - `Academy.FloatProperties` was removed, please use `SideChannelUtils.GetSideChannel<FloatPropertiesChannel>()` instead.
>>>>>>> ebeb034b

### Minor Changes
 - Format of console output has changed slightly and now matches the name of the model/summary directory. (#3630, #3616)
 - Raise the wall in CrawlerStatic scene to prevent Agent from falling off. (#3650)
 - Added a feature to allow sending stats from C# environments to TensorBoard (and other python StatsWriters). To do this from your code, use `SideChannelUtils.GetSideChannel<StatsSideChannel>().AddStat(key, value)` (#3660)
 - Renamed 'Generalization' feature to 'Environment Parameter Randomization'.
 - Fixed an issue where specifying `vis_encode_type` was required only for SAC. (#3677)
 - The way that UnityEnvironment decides the port was changed. If no port is specified, the behavior will depend on the `file_name` parameter. If it is `None`, 5004 (the editor port) will be used; otherwise 5005 (the base environment port) will be used.
 - Fixed the reported entropy values for continuous actions (#3684)
 - Fixed an issue where switching models using `SetModel()` during training would use an excessive amount of memory. (#3664)
 - Environment subprocesses now close immediately on timeout or wrong API version. (#3679)
 - Fixed an issue in the gym wrapper that would raise an exception if an Agent called EndEpisode multiple times in the same step. (#3700)
 - Fixed an issue where exceptions from environments provided a returncode of 0. (#3680)
 - Running `mlagents-learn` with the same `--run-id` twice will no longer overwrite the existing files. (#3705)

## [0.15.0-preview] - 2020-03-18
### Major Changes
 - `Agent.CollectObservations` now takes a VectorSensor argument. (#3352, #3389)
 - Added `Agent.CollectDiscreteActionMasks` virtual method with a `DiscreteActionMasker` argument to specify which discrete actions are unavailable to the Agent. (#3525)
 - Beta support for ONNX export was added. If the `tf2onnx` python package is installed, models will be saved to `.onnx` as well as `.nn` format.
 Note that Barracuda 0.6.0 or later is required to import the `.onnx` files properly
 - Multi-GPU training and the `--multi-gpu` option has been removed temporarily. (#3345)
 - All Sensor related code has been moved to the namespace `MLAgents.Sensors`.
 - All SideChannel related code has been moved to the namespace `MLAgents.SideChannels`.
 - `BrainParameters` and `SpaceType` have been removed from the public API
 - `BehaviorParameters` have been removed from the public API.
 - The following methods in the `Agent` class have been deprecated and will be removed in a later release:
   - `InitializeAgent()` was renamed to `Initialize()`
   - `AgentAction()` was renamed to `OnActionReceived()`
   - `AgentReset()` was renamed to `OnEpisodeBegin()`
   - `Done()` was renamed to `EndEpisode()`
   - `GiveModel()` was renamed to `SetModel()`

### Minor Changes
 - Monitor.cs was moved to Examples. (#3372)
 - Automatic stepping for Academy is now controlled from the AutomaticSteppingEnabled property. (#3376)
 - The GetEpisodeCount, GetStepCount, GetTotalStepCount and methods of Academy were changed to EpisodeCount, StepCount, TotalStepCount properties respectively. (#3376)
 - Several classes were changed from public to internal visibility. (#3390)
 - Academy.RegisterSideChannel and UnregisterSideChannel methods were added. (#3391)
 - A tutorial on adding custom SideChannels was added (#3391)
 - The stepping logic for the Agent and the Academy has been simplified (#3448)
 - Update Barracuda to 0.6.1-preview
 * The interface for `RayPerceptionSensor.PerceiveStatic()` was changed to take an input class and write to an output class, and the method was renamed to `Perceive()`.
 - The checkpoint file suffix was changed from `.cptk` to `.ckpt` (#3470)
 - The command-line argument used to determine the port that an environment will listen on was changed from `--port` to `--mlagents-port`.
 - `DemonstrationRecorder` can now record observations outside of the editor.
 - `DemonstrationRecorder` now has an optional path for the demonstrations. This will default to `Application.dataPath` if not set.
 - `DemonstrationStore` was changed to accept a `Stream` for its constructor, and was renamed to `DemonstrationWriter`
 - The method `GetStepCount()` on the Agent class has been replaced with the property getter `StepCount`
 - `RayPerceptionSensorComponent` and related classes now display the debug gizmos whenever the Agent is selected (not just Play mode).
 - Most fields on `RayPerceptionSensorComponent` can now be changed while the editor is in Play mode. The exceptions to this are fields that affect the number of observations.
 - Most fields on `CameraSensorComponent` and `RenderTextureSensorComponent` were changed to private and replaced by properties with the same name.
 - Unused static methods from the `Utilities` class (ShiftLeft, ReplaceRange, AddRangeNoAlloc, and GetSensorFloatObservationSize) were removed.
 - The `Agent` class is no longer abstract.
 - SensorBase was moved out of the package and into the Examples directory.
 - `AgentInfo.actionMasks` has been renamed to `AgentInfo.discreteActionMasks`.
 - `DecisionRequester` has been made internal (you can still use the DecisionRequesterComponent from the inspector). `RepeatAction` was renamed `TakeActionsBetweenDecisions` for clarity. (#3555)
 - The `IFloatProperties` interface has been removed.
 - Fix #3579.
 - Improved inference performance for models with multiple action branches. (#3598)
 - Fixed an issue when using GAIL with less than `batch_size` number of demonstrations. (#3591)
 - The interfaces to the `SideChannel` classes (on C# and python) have changed to use new  `IncomingMessage` and `OutgoingMessage` classes. These should make reading and writing data to the channel easier. (#3596)
 - Updated the ExpertPyramid.demo example demonstration file (#3613)
 - Updated project version for example environments to 2018.4.18f1. (#3618)
 - Changed the Product Name in the example environments to remove spaces, so that the default build executable file doesn't contain spaces. (#3612)

## [0.14.1-preview] - 2020-02-25

### Bug Fixes
- Fixed an issue which caused self-play training sessions to consume a lot of memory. (#3451)
- Fixed an IndexError when using GAIL or behavioral cloning with demonstrations recorded with 0.14.0 or later (#3464)
- Updated the `gail_config.yaml` to work with per-Agent steps (#3475)
- Fixed demonstration recording of experiences when the Agent is done. (#3463)
- Fixed a bug with the rewards of multiple Agents in the gym interface (#3471, #3496)


## [0.14.0-preview] - 2020-02-13

### Major Changes
- A new self-play mechanism for training agents in adversarial scenarios was added (#3194)
- Tennis and Soccer environments were refactored to enable training with self-play (#3194, #3331)
- UnitySDK folder was split into a Unity Package (com.unity.ml-agents) and our examples were moved to the Project folder (#3267)
- Academy is now a singleton and is no longer abstract (#3210, #3184)
- In order to reduce the size of the API, several classes and methods were marked as internal or private. Some public fields on the Agent were trimmed (#3342, #3353, #3269)
- Decision Period and on-demand decision checkboxes were removed from the Agent. on-demand decision is now the default (#3243)
- Calling Done() on the Agent will reset it immediately and call the AgentReset virtual method (#3291, #3242)
- The "Reset on Done" setting in AgentParameters was removed; this is now always true. AgentOnDone virtual method on the Agent was removed (#3311, #3222)
- Trainer steps are now counted per-Agent, not per-environment as in previous versions. For instance, if you have 10 Agents in the scene, 20 environment steps now correspond to 200 steps as printed in the terminal and in Tensorboard (#3113)

### Minor Changes
- Barracuda was updated to 0.5.0-preview (#3329)
- --num-runs option was removed from mlagents-learn (#3155)
- Curriculum config files are now YAML formatted and all curricula for a training run are combined into a single file (#3186)
- ML-Agents components, such as BehaviorParameters and various Sensor implementations, now appear in the Components menu (#3231)
- Exceptions are now raised in Unity (in debug mode only) if NaN observations or rewards are passed (#3221)
- RayPerception MonoBehavior, which was previously deprecated, was removed (#3304)
- Uncompressed visual (i.e. 3d float arrays) observations are now supported. CameraSensorComponent and RenderTextureSensor now have an option to write uncompressed observations (#3148)
- Agent’s handling of observations during training was improved so that an extra copy of the observations is no longer maintained (#3229)
- Error message for missing trainer config files was improved to include the absolute path (#3230)
- Support for 2017.4 LTS was dropped (#3121, #3168)
- Some documentation improvements were made (#3296, #3292, #3295, #3281)

### Bug Fixes
- Numpy warning when stats don’t exist (#3251)
- A bug that caused RayPerceptionSensor to behave inconsistently with transforms that have non-1 scale was fixed (#3321)
- Some small bugfixes to tensorflow_to_barracuda.py were backported from the barracuda release (#3341)
- Base port in the jupyter notebook example was updated to use the same port that the editor uses (#3283)


## [0.13.0-preview] - 2020-01-24

### This is the first release of *Unity Package ML-Agents*.

*Short description of this release*<|MERGE_RESOLUTION|>--- conflicted
+++ resolved
@@ -7,15 +7,12 @@
 
 ## [Unreleased]
 ### Major Changes
-<<<<<<< HEAD
  - The `--load` and `--train` command-line flags have been deprecated. Training now happens by default, and
  use `--resume` to resume training instead. (#3705)
-=======
  - The Jupyter notebooks have been removed from the repository.
  - Introduced the `SideChannelUtils` to register, unregister and access side channels.
  - `Academy.FloatProperties` was removed, please use `SideChannelUtils.GetSideChannel<FloatPropertiesChannel>()` instead.
->>>>>>> ebeb034b
-
+ 
 ### Minor Changes
  - Format of console output has changed slightly and now matches the name of the model/summary directory. (#3630, #3616)
  - Raise the wall in CrawlerStatic scene to prevent Agent from falling off. (#3650)
