--- conflicted
+++ resolved
@@ -25,11 +25,8 @@
  - Environment subprocesses now close immediately on timeout or wrong API version. (#3679)
  - Fixed an issue in the gym wrapper that would raise an exception if an Agent called EndEpisode multiple times in the same step. (#3700)
  - Fixed an issue where exceptions from environments provided a returncode of 0. (#3680)
-<<<<<<< HEAD
  - Running `mlagents-learn` with the same `--run-id` twice will no longer overwrite the existing files. (#3705)
-=======
  - Fixed an issue where logging output was not visible; logging levels are now set consistently (#3703).
->>>>>>> 21ffde35
 
 ## [0.15.0-preview] - 2020-03-18
 ### Major Changes
